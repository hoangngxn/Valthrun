--- conflicted
+++ resolved
@@ -52,11 +52,7 @@
         env:
           NODE_ENV: production
       - uses: actions/upload-artifact@v4
-<<<<<<< HEAD
-        name: Upload Web Artifact
-=======
         name: Upload
->>>>>>> 796db2bb
         with:
           name: radar-web
           path: radar/web/dist
@@ -96,11 +92,7 @@
         env:
           RUSTFLAGS: ${{ matrix.flags }}
       - uses: actions/upload-artifact@v4
-<<<<<<< HEAD
-        name: Upload Radar Server
-=======
         name: Upload radar server
->>>>>>> 796db2bb
         with:
           name: radar-server-${{ matrix.build }}
           path: target/release/${{ matrix.target }}
