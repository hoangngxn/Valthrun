use std::{
    collections::BTreeMap,
    f32,
};

use anyhow::Context;
use cs2::{
    CEntityIdentityEx,
    ClassNameCache,
    LocalCameraControllerTarget,
    StateCS2Memory,
    StateCurrentMap,
    StateEntityList,
};
use cs2_schema_generated::cs2::client::{
    C_BaseEntity,
    C_CSPlayerPawnBase,
};
use imgui::Condition;
use nalgebra::{
    Vector2,
    Vector3,
};
use obfstr::obfstr;
use overlay::UnicodeTextRenderer;
use utils_state::{
    State,
    StateCacheType,
    StateRegistry,
};

use super::Enhancement;
use crate::{
    settings::{
        AppSettings,
        GrenadeSpotInfo,
    },
    view::ViewController,
};

#[derive(Default)]
struct GrenadeState {
    display_opacity: f32,
    position_held: bool,
    angle_held: bool,
}

impl GrenadeSpotInfo {
    pub fn eye_position(&self) -> Vector3<f32> {
        Vector3::from_column_slice(&self.eye_position)
    }

    pub fn eye_direction(&self) -> Vector2<f32> {
        Vector2::from_column_slice(&self.eye_direction)
    }
}

pub const DEFAULT_EYE_HEIGHT: Vector3<f32> = Vector3::new(0.0, 0.0, 64.093811);
pub struct GrenadeHelper {
    grenade_states: BTreeMap<usize, GrenadeState>,
    current_map: String,

    eye_height: Vector3<f32>,
}

impl GrenadeHelper {
    pub fn new() -> Self {
        Self {
            grenade_states: Default::default(),
            current_map: "<empty>".to_string(),

            eye_height: DEFAULT_EYE_HEIGHT,
        }
    }
}

pub enum StateGrenadeHelperPlayerLocation {
    Unknown,
    Valid {
        eye_position: Vector3<f32>,
        eye_direction: Vector2<f32>,
    },
}

impl State for StateGrenadeHelperPlayerLocation {
    type Parameter = ();

    fn create(states: &StateRegistry, _param: Self::Parameter) -> anyhow::Result<Self> {
        let entities = states.resolve::<StateEntityList>(())?;
        let class_name_cache = states.resolve::<ClassNameCache>(())?;

        let view_target = states.resolve::<LocalCameraControllerTarget>(())?;
        let Some(target_entity_id) = view_target.target_entity_id else {
            /* We're currently not spectating an entity. Not showing grenade helper. */
            return Ok(Self::Unknown);
        };

        let local_entity_identity = entities
            .identity_from_index(target_entity_id)
            .context("missing view target entity")?;

        let local_entity_class = class_name_cache
            .lookup(&local_entity_identity.entity_class_info()?)?
            .with_context(|| {
                obfstr!("failed to resolve entity class for current entity").to_string()
            })?;
        if local_entity_class != "C_CSPlayerPawn" {
            /* We're currently not a CS player, hence no grenade helper */
            return Ok(Self::Unknown);
        }

        let memory = states.resolve::<StateCS2Memory>(())?;
        let local_entity = local_entity_identity
            .entity_ptr::<dyn C_CSPlayerPawnBase>()?
            .value_reference(memory.view_arc())
            .context("local entity nullptr")?;

        let local_position = Vector3::from_column_slice(
            &local_entity
                .m_pGameSceneNode()?
                .value_reference(memory.view_arc())
                .context("m_pGameSceneNode nullptr")?
                .m_vecAbsOrigin()?,
        );

        let eye_angles = Vector2::from_column_slice(&local_entity.m_angEyeAngles()?[0..2]);
        Ok(Self::Valid {
            eye_position: local_position + DEFAULT_EYE_HEIGHT,
            eye_direction: eye_angles,
        })
    }

    fn cache_type() -> StateCacheType {
        StateCacheType::Volatile
    }
}

impl Enhancement for GrenadeHelper {
    fn update(&mut self, ctx: &crate::UpdateContext) -> anyhow::Result<()> {
        let settings = ctx.states.resolve::<AppSettings>(())?;
        let settings = &settings.grenade_helper;
        if !settings.active {
            return Ok(());
        }

        for state in self.grenade_states.values_mut() {
            state.display_opacity = 0.0;
            state.angle_held = false;
            state.position_held = false;
        }

        {
            let current_map = ctx.states.resolve::<StateCurrentMap>(())?;
            self.current_map = current_map
                .current_map
                .clone()
                .unwrap_or_else(|| "<empty>".to_string());
        }

        let Some(map_grenades) = settings.map_spots.get(&self.current_map) else {
            return Ok(());
        };

        let StateGrenadeHelperPlayerLocation::Valid {
            eye_position: local_position,
            eye_direction: local_direction,
        } = *ctx.states.resolve(())?
        else {
            /* The error message contains, why we do not have a position but this is ignoreable */
            return Ok(());
        };

        for grenade in map_grenades {
            let state = self
                .grenade_states
                .entry(grenade.id)
                .or_insert_with(Default::default);

            let dist_xy = grenade
                .eye_position()
                .xy()
                .metric_distance(&Vector2::new(local_position.x, local_position.y));

            if dist_xy > settings.circle_distance {
                /* grenade spot is out of view distance */
                continue;
            }

            let fadein_distance = settings.circle_distance * 0.2;
            if dist_xy > settings.circle_distance - fadein_distance {
                state.display_opacity = (settings.circle_distance - dist_xy) / fadein_distance;
            } else {
                state.display_opacity = 1.0;
            }

            state.position_held = dist_xy < settings.circle_radius
                && (grenade.eye_position().z - local_position.z).abs() < 100.0;

            let direction_diff = (grenade.eye_direction() - local_direction).abs();
            state.angle_held = direction_diff.x < settings.angle_threshold_pitch
                && direction_diff.y < settings.angle_threshold_yaw;
        }

        Ok(())
    }

    fn render(
        &self,
        states: &StateRegistry,
        ui: &imgui::Ui,
        _unicode_text: &UnicodeTextRenderer,
    ) -> anyhow::Result<()> {
        let view = states.resolve::<ViewController>(())?;
        let settings = states.resolve::<AppSettings>(())?;
        let settings = &settings.grenade_helper;
        if !settings.active {
            return Ok(());
        }

        let Some(grenades) = settings.map_spots.get(&self.current_map) else {
            return Ok(());
        };
        let draw_list = ui.get_window_draw_list();
        for grenade in grenades {
            let Some(state) = self.grenade_states.get(&grenade.id) else {
                continue;
            };
            if state.display_opacity <= 0.0 {
                continue;
            }

            let mut color = if state.position_held {
                settings.color_position_active
            } else {
                settings.color_position
            };
            color.set_alpha_f32(state.display_opacity);

            if let Some(body_position) =
                view.world_to_screen(&(grenade.eye_position() - self.eye_height), false)
            {
                {
                    let mut points = Vec::with_capacity(settings.circle_segments + 1);
                    for index in 0..=settings.circle_segments {
                        let offset =
                            index as f32 * f32::consts::TAU / settings.circle_segments as f32;

                        let point_3d = grenade.eye_position()
                            + Vector3::new(
                            settings.circle_radius * offset.sin(),
                            settings.circle_radius * offset.cos(),
                            0.0,
                        )
                            - self.eye_height;

                        let Some(point) = view.world_to_screen(&point_3d, true) else {
                            continue;
                        };
                        points.push(point);
                    }
                    draw_list.add_polyline(points, color.as_f32()).build();
                    draw_list
                        .add_circle(body_position, 3.0, color.as_f32())
                        .filled(true)
                        .build();
                }

                {
                    let text_height = 2.0 * ui.text_line_height();
                    ui.set_cursor_pos([
                        body_position.x + 10.0,
                        body_position.y - text_height / 2.0,
                    ]);
                    if grenade.grenade_types.is_empty() {
                        ui.text_colored(color.as_f32(), "All grenades");
                    } else {
                        let grenade_display_names = grenade
                            .grenade_types
                            .iter()
                            .map(|value| value.display_name())
                            .collect::<Vec<_>>();

                        ui.text_colored(color.as_f32(), grenade_display_names.join(", "));
                    }

                    ui.set_cursor_pos([
                        body_position.x + 10.0,
                        body_position.y - text_height / 2.0 + ui.text_line_height(),
                    ]);
                    ui.text_colored(color.as_f32(), &grenade.name);
                }
            }

            if state.position_held {
                let vec = Vector3::new(
                    (-grenade.eye_direction().x * f32::consts::PI / 180.0).cos()
                        * (grenade.eye_direction().y * f32::consts::PI / 180.0).cos(),
                    (-grenade.eye_direction().x * f32::consts::PI / 180.0).cos()
                        * (grenade.eye_direction().y * f32::consts::PI / 180.0).sin(),
                    (-grenade.eye_direction().x * f32::consts::PI / 180.0).sin(),
                );

                if let Some(direction_indicator) =
                    view.world_to_screen(&(grenade.eye_position() + 200.0 * vec), true)
                {
                    let color = if state.angle_held {
                        settings.color_angle_active
                    } else {
                        settings.color_angle
                    };

                    {
                        draw_list
                            .add_circle(direction_indicator, 3.0, color.as_f32())
                            .filled(true)
                            .build();

                        draw_list
                            .add_line(
                                direction_indicator,
                                [ui.window_size()[0] / 2.0, ui.window_size()[1]],
                                color.as_f32(),
                            )
                            .build();
                    }


                    if let Some(_window) = ui
                        .window(format!("##grenade_info_{}", grenade.id))
                        .position(
                            [direction_indicator.x + 10.0, direction_indicator.y],
                            Condition::Always,
                        )
                        .position_pivot([0.0, 0.5])
                        .no_decoration()
<<<<<<< HEAD
                        .draw_background(false)
                        .no_inputs()
=======
                        .draw_background(settings.grenade_background)
>>>>>>> 8972826c
                        .always_auto_resize(true)
                        .begin()
                    {
                        ui.text_colored(color.as_f32(), &grenade.name);
                        ui.text_colored(color.as_f32(), &grenade.description);
                        let grenade_display_names = grenade
                            .grenade_types
                            .iter()
                            .map(|value| value.display_name())
                            .collect::<Vec<_>>();

                        ui.text_colored(color.as_f32(), grenade_display_names.join(", "));
                    }
                }
            }
        }

        Ok(())
    }
}<|MERGE_RESOLUTION|>--- conflicted
+++ resolved
@@ -333,12 +333,7 @@
                         )
                         .position_pivot([0.0, 0.5])
                         .no_decoration()
-<<<<<<< HEAD
-                        .draw_background(false)
-                        .no_inputs()
-=======
                         .draw_background(settings.grenade_background)
->>>>>>> 8972826c
                         .always_auto_resize(true)
                         .begin()
                     {
