--- conflicted
+++ resolved
@@ -1546,14 +1546,8 @@
                 ui.indent_by(original_style.window_padding[0]);
 
                 if let Some(grenades) = settings.map_spots.get(map_name) {
-<<<<<<< HEAD
-                    // Sort grenades alphabetically by name
-                    let mut sorted_grenades = grenades.clone();
-                    sorted_grenades.sort_by(|a, b| a.name.cmp(&b.name));
-=======
                     let mut sorted_grenades = grenades.iter().collect::<Vec<_>>();
                     settings.ui_sort_order.sort(&mut sorted_grenades);
->>>>>>> 8972826c
 
                     for grenade in sorted_grenades.iter() {
                         let grenade_types = grenade
